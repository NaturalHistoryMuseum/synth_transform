--- conflicted
+++ resolved
@@ -8,12 +8,8 @@
 from datetime import datetime
 
 import click
-<<<<<<< HEAD
 from bs4 import MarkupResemblesLocatorWarning, BeautifulSoup
-from sqlalchemy import create_engine
-=======
 from sqlalchemy import create_engine, text
->>>>>>> 652a3707
 from sqlalchemy.orm import sessionmaker
 
 
