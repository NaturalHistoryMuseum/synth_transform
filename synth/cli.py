--- conflicted
+++ resolved
@@ -138,10 +138,6 @@
     # generate(obj=setup(get_here().parent / 'config.yml'))
     # rebuild(obj=setup(get_here().parent / 'config.yml'))
     # update(obj=setup(get_here().parent / 'config.yml'))
-<<<<<<< HEAD
-    synth()
-=======
     # results(obj=setup(get_here().parent / 'config.yml'))
     # dump(obj=setup(get_here().parent / 'config.yml'))
-    pass
->>>>>>> 268cadc3
+    synth()